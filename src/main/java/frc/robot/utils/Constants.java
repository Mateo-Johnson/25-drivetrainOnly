package frc.robot.utils;

import edu.wpi.first.math.geometry.Translation2d;
import edu.wpi.first.math.kinematics.SwerveDriveKinematics;
import edu.wpi.first.math.trajectory.TrapezoidProfile;
import edu.wpi.first.math.util.Units;

public final class Constants {
<<<<<<< HEAD
  public static final class DriveConstants {
    // Driving Parameters - Note that these are the just allowed maximum speeds
    public static final double maxSpeedMetersPerSecond = 4.8; // Adjust based on preference
    public static final double maxAngularSpeed = 2 * Math.PI; // Radians per second 

    // Chassis configuration
    public static final double trackWidth = Units.inchesToMeters(29);
    public static final double wheelBase = Units.inchesToMeters(29);
    public static final SwerveDriveKinematics kDriveKinematics = new SwerveDriveKinematics(
        new Translation2d(wheelBase / 2, trackWidth / 2),
        new Translation2d(wheelBase / 2, -trackWidth / 2),
        new Translation2d(-wheelBase / 2, trackWidth / 2),
        new Translation2d(-wheelBase / 2, -trackWidth / 2));

    // Angular offsets of the modules relative to the chassis in radians
    // These values should be adjusted based on the Thrifty encoder readings

    // SPARK MAX CAN IDs AND THRIFTY DIO PORTS FOR SWERVE 
    //FRONT LEFT
    public static final int frontLeftDrivingCanId = 10;
    public static final int frontLeftTurningCanId = 9;
    public static final int frontLeftEncoderPort = 1;
    public static final double frontLeftChassisAngularOffset = 0;

    //REAR LEFT
    public static final int rearLeftDrivingCanId = 8;
    public static final int rearLeftTurningCanId = 7;
    public static final int rearLeftEncoderPort = 2;
    public static final double rearLeftChassisAngularOffset = 0;

    //FRONT RIGHT
    public static final int frontRightDrivingCanId = 4;
    public static final int frontRightTurningCanId = 3;
    public static final int frontRightEncoderPort = 0;
    public static final double frontRightChassisAngularOffset = 4;

    //REAR RIGHT
    public static final int rearRightDrivingCanId = 5; 
    public static final int rearRightTurningCanId = 6;
    public static final int rearRightEncoderPort = 3;
    public static final double rearRightChassisAngularOffset = 0;

    public static final boolean gyroReversed = false;
  }

  public static final class ModuleConstants {
    // MK4i Configuration - L3 Gear Ratio
    public static final double wheelDiameterMeters = 0.10033; // MK4i wheel diameter
    public static final double drivingMotorReduction = 6.12; // L3 ratio
    
    // Calculations required for driving motor conversion factors and feed forward
    public static final double drivingMotorFreeSpeedRps = NeoMotorConstants.freeSpeedRpm / 60;
    public static final double wheelCircumferenceMeters = wheelDiameterMeters * Math.PI;
    public static final double driveWheelFreeSpeedRps = (drivingMotorFreeSpeedRps * wheelCircumferenceMeters)
        / drivingMotorReduction;

    // Turn motor encoder resolution
    public static final double turningMotorReduction = 150.0/7.0; // MK4i turning reduction
    
    // Thrifty encoder constants
    public static final double encoderResolution = 1.0; // Full rotation
    public static final double minEncoderFrequency = 100.0; // Hz - for detecting disconnection
    public static final double maxEncoderFrequency = 1000.0; // Hz - typical working range
  }

  public static final class OIConstants {
    public static final int primaryPort = 0;
    public static final int secondaryPort = 1; // Do we even need a secondary? Who knows
    public static final double driveDeadband = 0.05;
  }

  public static final class AutoConstants {
    public static final double maxSpeedMetersPerSecond = 4.75;
    public static final double maxAccelerationMetersPerSecondSquared = 3;
    public static final double maxAngularSpeedRadiansPerSecond = Math.PI;
    public static final double maxAngularSpeedRadiansPerSecondSquared = Math.PI;

    public static final double PXController = 1;
    public static final double PYController = 1;
    public static final double PThetaController = 1;

    public static final TrapezoidProfile.Constraints kThetaControllerConstraints = new TrapezoidProfile.Constraints(
        maxAngularSpeedRadiansPerSecond, maxAngularSpeedRadiansPerSecondSquared);
  }

  public static final class NeoMotorConstants {
    public static final double freeSpeedRpm = 5676;
  }

}
=======
    /**
     * Motor-specific constants that apply across the robot
     */
    public static final class NeoMotorConstants {
        public static final double freeSpeedRpm = 5676;
    }

    /**
     * Swerve drive module-specific constants
     */
    public static final class ModuleConstants {
        // MK4i Physical Configuration (L3 Gear Ratio)
        public static final double wheelDiameterMeters = 0.10033;
        public static final double drivingMotorReduction = 6.12;
        public static final double turningMotorReduction = 150.0/7.0;
        
        // Thrifty Encoder Configuration
        public static final double encoderResolution = 1.0;
        public static final double minEncoderFrequency = 100.0;
        public static final double maxEncoderFrequency = 1000.0;
        
        // Derived Constants
        public static final double wheelCircumferenceMeters = wheelDiameterMeters * Math.PI;
        public static final double drivingMotorFreeSpeedRps = NeoMotorConstants.freeSpeedRpm / 60;
        public static final double driveWheelFreeSpeedRps = (drivingMotorFreeSpeedRps * wheelCircumferenceMeters)
            / drivingMotorReduction;
    }

    /**
     * Drive subsystem constants
     */
    public static final class DriveConstants {
        // Chassis Configuration
        public static final double trackWidth = Units.inchesToMeters(29);
        public static final double wheelBase = Units.inchesToMeters(29);
        
        // Performance Limits
        public static final double maxSpeedMetersPerSecond = 4.8;
        public static final double maxAngularSpeed = 2 * Math.PI;
        
        // Swerve Module Positions
        public static final SwerveDriveKinematics kDriveKinematics = new SwerveDriveKinematics(
            new Translation2d(wheelBase / 2, trackWidth / 2),    // Front Left
            new Translation2d(wheelBase / 2, -trackWidth / 2),   // Front Right
            new Translation2d(-wheelBase / 2, trackWidth / 2),   // Back Left
            new Translation2d(-wheelBase / 2, -trackWidth / 2)   // Back Right
        );

        // Module Angular Offsets (radians)
        public static final double frontLeftChassisAngularOffset = -Math.PI / 2;
        public static final double frontRightChassisAngularOffset = 0;
        public static final double backLeftChassisAngularOffset = Math.PI;
        public static final double backRightChassisAngularOffset = Math.PI / 2;

        // CAN IDs and Encoder Ports by Module
        // Front Left Module
        public static final int frontLeftDrivingCanId = 11;
        public static final int frontLeftTurningCanId = 10;
        public static final int frontLeftEncoderPort = 0;
        
        // Front Right Module
        public static final int frontRightDrivingCanId = 15;
        public static final int frontRightTurningCanId = 14;
        public static final int frontRightEncoderPort = 1;
        
        // Back Left (Rear Left) Module
        public static final int rearLeftDrivingCanId = 13;
        public static final int rearLeftTurningCanId = 12;
        public static final int rearLeftEncoderPort = 2;
        
        // Back Right (Rear Right) Module
        public static final int rearRightDrivingCanId = 17;
        public static final int rearRightTurningCanId = 16;
        public static final int rearRightEncoderPort = 3;

        public static final boolean gyroReversed = false;
    }

    /**
     * Operator Interface constants
     */
    public static final class InterfaceConstants {
        public static final int primaryPort = 0;
        public static final double driveDeadband = 0.05;
        public static final double slowFactor = 0.5; // Speed factor to reduce drive speed (e.g., 50% speed)
    }

    /**
     * Autonomous mode constants
     */
    public static final class AutoConstants {
        // Motion Constraints
        public static final double maxSpeedMetersPerSecond = 4.75;
        public static final double maxAccelerationMetersPerSecondSquared = 3;
        public static final double maxAngularSpeedRadiansPerSecond = Math.PI;
        public static final double maxAngularSpeedRadiansPerSecondSquared = Math.PI;

        // PID Controllers
        public static final double PXController = 1;
        public static final double PYController = 1;
        public static final double PThetaController = 1;

        // Trajectory Constraints
        public static final TrapezoidProfile.Constraints kThetaControllerConstraints = 
            new TrapezoidProfile.Constraints(
                maxAngularSpeedRadiansPerSecond, 
                maxAngularSpeedRadiansPerSecondSquared
            );
    }
} //😔
>>>>>>> 587b8d1c
<|MERGE_RESOLUTION|>--- conflicted
+++ resolved
@@ -6,7 +6,6 @@
 import edu.wpi.first.math.util.Units;
 
 public final class Constants {
-<<<<<<< HEAD
   public static final class DriveConstants {
     // Driving Parameters - Note that these are the just allowed maximum speeds
     public static final double maxSpeedMetersPerSecond = 4.8; // Adjust based on preference
@@ -49,130 +48,6 @@
     public static final int rearRightEncoderPort = 3;
     public static final double rearRightChassisAngularOffset = 0;
 
-    public static final boolean gyroReversed = false;
-  }
-
-  public static final class ModuleConstants {
-    // MK4i Configuration - L3 Gear Ratio
-    public static final double wheelDiameterMeters = 0.10033; // MK4i wheel diameter
-    public static final double drivingMotorReduction = 6.12; // L3 ratio
-    
-    // Calculations required for driving motor conversion factors and feed forward
-    public static final double drivingMotorFreeSpeedRps = NeoMotorConstants.freeSpeedRpm / 60;
-    public static final double wheelCircumferenceMeters = wheelDiameterMeters * Math.PI;
-    public static final double driveWheelFreeSpeedRps = (drivingMotorFreeSpeedRps * wheelCircumferenceMeters)
-        / drivingMotorReduction;
-
-    // Turn motor encoder resolution
-    public static final double turningMotorReduction = 150.0/7.0; // MK4i turning reduction
-    
-    // Thrifty encoder constants
-    public static final double encoderResolution = 1.0; // Full rotation
-    public static final double minEncoderFrequency = 100.0; // Hz - for detecting disconnection
-    public static final double maxEncoderFrequency = 1000.0; // Hz - typical working range
-  }
-
-  public static final class OIConstants {
-    public static final int primaryPort = 0;
-    public static final int secondaryPort = 1; // Do we even need a secondary? Who knows
-    public static final double driveDeadband = 0.05;
-  }
-
-  public static final class AutoConstants {
-    public static final double maxSpeedMetersPerSecond = 4.75;
-    public static final double maxAccelerationMetersPerSecondSquared = 3;
-    public static final double maxAngularSpeedRadiansPerSecond = Math.PI;
-    public static final double maxAngularSpeedRadiansPerSecondSquared = Math.PI;
-
-    public static final double PXController = 1;
-    public static final double PYController = 1;
-    public static final double PThetaController = 1;
-
-    public static final TrapezoidProfile.Constraints kThetaControllerConstraints = new TrapezoidProfile.Constraints(
-        maxAngularSpeedRadiansPerSecond, maxAngularSpeedRadiansPerSecondSquared);
-  }
-
-  public static final class NeoMotorConstants {
-    public static final double freeSpeedRpm = 5676;
-  }
-
-}
-=======
-    /**
-     * Motor-specific constants that apply across the robot
-     */
-    public static final class NeoMotorConstants {
-        public static final double freeSpeedRpm = 5676;
-    }
-
-    /**
-     * Swerve drive module-specific constants
-     */
-    public static final class ModuleConstants {
-        // MK4i Physical Configuration (L3 Gear Ratio)
-        public static final double wheelDiameterMeters = 0.10033;
-        public static final double drivingMotorReduction = 6.12;
-        public static final double turningMotorReduction = 150.0/7.0;
-        
-        // Thrifty Encoder Configuration
-        public static final double encoderResolution = 1.0;
-        public static final double minEncoderFrequency = 100.0;
-        public static final double maxEncoderFrequency = 1000.0;
-        
-        // Derived Constants
-        public static final double wheelCircumferenceMeters = wheelDiameterMeters * Math.PI;
-        public static final double drivingMotorFreeSpeedRps = NeoMotorConstants.freeSpeedRpm / 60;
-        public static final double driveWheelFreeSpeedRps = (drivingMotorFreeSpeedRps * wheelCircumferenceMeters)
-            / drivingMotorReduction;
-    }
-
-    /**
-     * Drive subsystem constants
-     */
-    public static final class DriveConstants {
-        // Chassis Configuration
-        public static final double trackWidth = Units.inchesToMeters(29);
-        public static final double wheelBase = Units.inchesToMeters(29);
-        
-        // Performance Limits
-        public static final double maxSpeedMetersPerSecond = 4.8;
-        public static final double maxAngularSpeed = 2 * Math.PI;
-        
-        // Swerve Module Positions
-        public static final SwerveDriveKinematics kDriveKinematics = new SwerveDriveKinematics(
-            new Translation2d(wheelBase / 2, trackWidth / 2),    // Front Left
-            new Translation2d(wheelBase / 2, -trackWidth / 2),   // Front Right
-            new Translation2d(-wheelBase / 2, trackWidth / 2),   // Back Left
-            new Translation2d(-wheelBase / 2, -trackWidth / 2)   // Back Right
-        );
-
-        // Module Angular Offsets (radians)
-        public static final double frontLeftChassisAngularOffset = -Math.PI / 2;
-        public static final double frontRightChassisAngularOffset = 0;
-        public static final double backLeftChassisAngularOffset = Math.PI;
-        public static final double backRightChassisAngularOffset = Math.PI / 2;
-
-        // CAN IDs and Encoder Ports by Module
-        // Front Left Module
-        public static final int frontLeftDrivingCanId = 11;
-        public static final int frontLeftTurningCanId = 10;
-        public static final int frontLeftEncoderPort = 0;
-        
-        // Front Right Module
-        public static final int frontRightDrivingCanId = 15;
-        public static final int frontRightTurningCanId = 14;
-        public static final int frontRightEncoderPort = 1;
-        
-        // Back Left (Rear Left) Module
-        public static final int rearLeftDrivingCanId = 13;
-        public static final int rearLeftTurningCanId = 12;
-        public static final int rearLeftEncoderPort = 2;
-        
-        // Back Right (Rear Right) Module
-        public static final int rearRightDrivingCanId = 17;
-        public static final int rearRightTurningCanId = 16;
-        public static final int rearRightEncoderPort = 3;
-
         public static final boolean gyroReversed = false;
     }
 
@@ -207,5 +82,4 @@
                 maxAngularSpeedRadiansPerSecondSquared
             );
     }
-} //😔
->>>>>>> 587b8d1c
+} //😔