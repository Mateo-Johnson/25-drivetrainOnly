--- conflicted
+++ resolved
@@ -28,15 +28,9 @@
             new RunCommand(
                 () -> {
                     // Get the controller inputs
-<<<<<<< HEAD
-                    double ySpeed = -MathUtil.applyDeadband(primary.getLeftY(), OIConstants.driveDeadband);
-                    double xSpeed = -MathUtil.applyDeadband(primary.getLeftX(), OIConstants.driveDeadband);
-                    double rot = MathUtil.applyDeadband(primary.getRightX(), OIConstants.driveDeadband);
-=======
                     double ySpeed = -MathUtil.applyDeadband(primary.getLeftY(), InterfaceConstants.driveDeadband);
                     double xSpeed = -MathUtil.applyDeadband(primary.getLeftX(), InterfaceConstants.driveDeadband);
                     double rot = -MathUtil.applyDeadband(primary.getRightX(), InterfaceConstants.driveDeadband);
->>>>>>> 587b8d1c
     
                     // Apply slow factor if B button is pressed
                     if (primary.b().getAsBoolean()) {
